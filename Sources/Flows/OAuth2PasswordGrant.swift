--- conflicted
+++ resolved
@@ -49,7 +49,10 @@
 		return "password"
 	}
 	
-<<<<<<< HEAD
+	override open class var clientIdMandatory: Bool {
+		return false
+	}
+	
 	/// User's credentials to use during authorization.
 	open var username: String?
 	open var password: String?
@@ -57,14 +60,6 @@
 	//Properties used to handle the native controller
 	lazy var loginPresenter = OAuth2LoginPresenter()
 	open var delegate: OAuth2PasswordGrantDelegate?
-=======
-	override open class var clientIdMandatory: Bool {
-		return false
-	}
-	
-	/// Username to use during authorization.
-	open var username: String
->>>>>>> c8a9e13b
 	
 	private var additionalParams:      OAuth2StringDict?
 	private var authorizationResponse: OAuth2JSON?
