//
//  OAuth2CodeGrant.swift
//  OAuth2
//
//  Created by Pascal Pfiffner on 6/16/14.
//  Copyright 2014 Pascal Pfiffner
//
//  Licensed under the Apache License, Version 2.0 (the "License");
//  you may not use this file except in compliance with the License.
//  You may obtain a copy of the License at
//
//    http://www.apache.org/licenses/LICENSE-2.0
//
//  Unless required by applicable law or agreed to in writing, software
//  distributed under the License is distributed on an "AS IS" BASIS,
//  WITHOUT WARRANTIES OR CONDITIONS OF ANY KIND, either express or implied.
//  See the License for the specific language governing permissions and
//  limitations under the License.
//

import Foundation


/**
 *  A class to handle authorization for confidential clients via the authorization code grant method.
 *
 *  This auth flow is designed for clients that are capable of protecting their client secret, which a distributed Mac/iOS App **is not**!
 */
public class OAuth2CodeGrant: OAuth2
{
	/** The URL string where we can exchange a code for a token; if nil `authURL` will be used. */
	public let tokenURL: NSURL?
	
	/** The receiver's long-time refresh token. */
	public var refreshToken = ""
	
	/**
		Adds support for the "token_uri" setting.
	 */
	public override init(settings: OAuth2JSON) {
		if let token = settings["token_uri"] as? String {
			tokenURL = NSURL(string: token)
		}
		else {
			tokenURL = nil
		}
		
		super.init(settings: settings)
	}
	
	
	public override func authorizeURLWithRedirect(redirect: String?, scope: String?, params: [String: String]?) -> NSURL {
		return authorizeURL(authURL!, redirect: redirect, scope: scope, responseType: "code", params: params)
	}
	
	/**
		Generate the URL to be used for the token request from know instance variables and supplied parameters.
	
		This will set "grant_type" to "authorization_code", add the "code" provided and forward to `authorizeURL()` to
		fill the remaining parameters.
	 */
	public func tokenURLWithRedirect(redirect: String?, code: String, params: [String: String]?) -> NSURL {
		let base = tokenURL ?? authURL!
		var urlParams = params ?? [String: String]()
		urlParams["code"] = code
		urlParams["grant_type"] = "authorization_code"
		if nil != clientSecret {
			urlParams["client_secret"] = clientSecret!
		}
		
		return authorizeURL(base, redirect: redirect, scope: nil, responseType: nil, params: urlParams)
	}
	
	/**
		Create a request for token exchange.
		
		This method is public to enable unit testing.
	 */
	public func tokenRequest(code: String) -> NSMutableURLRequest {
		let url = tokenURLWithRedirect(redirect, code: code, params: nil)
		let comp = NSURLComponents(URL: url, resolvingAgainstBaseURL: true)
		assert(comp != nil, "It seems NSURLComponents cannot parse \(url)");
		let body = comp!.percentEncodedQuery
		comp!.query = nil
		
		let req = NSMutableURLRequest(URL: comp!.URL!)
		req.HTTPMethod = "POST"
		req.setValue("application/x-www-form-urlencoded; charset=utf-8", forHTTPHeaderField: "Content-Type")
		req.setValue("application/json", forHTTPHeaderField: "Accept")
		req.HTTPBody = body?.dataUsingEncoding(NSUTF8StringEncoding, allowLossyConversion: true)
		
		return req
	}
	
	/**
		Extracts the code from the redirect URL and exchanges it for a token.
	 */
	public override func handleRedirectURL(redirect: NSURL) {
		logIfVerbose("Handling redirect URL \(redirect.description)")
		
		let (code, error) = validateRedirectURL(redirect)
		if nil != error {
			didFail(error)
		}
		else {
			exchangeCodeForToken(code!)
		}
	}
	
	/**
		Takes the received code and exchanges it for a token.
	 */
	func exchangeCodeForToken(code: String) {
		
		// do we have a code?
		if (code.isEmpty) {
			didFail(genOAuth2Error("I don't have a code to exchange, let the user authorize first", .PrerequisiteFailed))
			logIfVerbose("No code to exchange for a token, cannot continue")
			return;
		}
		
		let post = tokenRequest(code)
		logIfVerbose("Exchanging code \(code) with redirect \(redirect!) for token at \(post.URL?.description)")
		
		// perform the exchange
		let session = NSURLSession.sharedSession()
		let task = session.dataTaskWithRequest(post) { sessData, sessResponse, error in
			var finalError: NSError?
			
			if nil != error {
				finalError = error
			}
			else if let data = sessData, let http = sessResponse as? NSHTTPURLResponse {
				if let json = self.parseTokenExchangeResponse(data, error: &finalError) {
					if 200 == http.statusCode {
						self.logIfVerbose("Did receive access token: \(self.accessToken), refresh token: \(self.refreshToken)")
						self.didAuthorize(json)
						return
					}
					
					let desc = (json["error_description"] ?? json["error"]) as? String
					finalError = genOAuth2Error(desc ?? http.statusString, .AuthorizationError)
				}
			}
			
			// if we're still here an error must have happened
			if nil == finalError {
				finalError = genOAuth2Error("Unknown connection error for response \(sessResponse) with data \(sessData)", .NetworkError)
			}
			
			self.didFail(finalError)
		}
		task.resume()
	}
	
	/**
		Parse the NSData object returned while exchanging the code for a token in `exchangeCodeForToken`.
	
		:returns: A OAuth2JSON, which is usually returned upon token exchange and may contain additional information
	 */
	func parseTokenExchangeResponse(data: NSData, error: NSErrorPointer) -> OAuth2JSON? {
		if let json = NSJSONSerialization.JSONObjectWithData(data, options: nil, error: error) as? OAuth2JSON {
			if let access = json["access_token"] as? String {
				accessToken = access
			}
			accessTokenExpiry = nil
			if let expires = json["expires_in"] as? NSTimeInterval {
				accessTokenExpiry = NSDate(timeIntervalSinceNow: expires)
			}
			if let refresh = json["refresh_token"] as? String {
				refreshToken = refresh
			}
			
			return json
		}
		return nil
	}
	
	
	// MARK: - Utilities
	
	/**
		Validates the redirect URI: returns a tuple with the code and nil on success, nil and an error on failure.
	 */
	func validateRedirectURL(redirect: NSURL) -> (code: String?, error: NSError?) {
		var code: String?
		var error: NSError?
		
		let comp = NSURLComponents(URL: redirect, resolvingAgainstBaseURL: true)
<<<<<<< HEAD
		if let compQuery = comp?.query where count(compQuery) > 0 {
			let query = OAuth2CodeGrant.paramsFromQuery(comp!.query!)
=======
		if nil != comp && nil != comp!.query && countElements(comp!.query!) > 0 {
			let query = OAuth2CodeGrant.paramsFromQuery(comp!.percentEncodedQuery!)
>>>>>>> 648c1e98
			if let cd = query["code"] {
				
				// we got a code, use it if state is correct (and reset state)
				if let st = query["state"] where st == state {
					code = cd
					state = ""
				}
				else {
					error = genOAuth2Error("Invalid state, will not use the code", .InvalidState)
				}
			}
			else {
				error = OAuth2CodeGrant.errorForAccessTokenErrorResponse(query)
			}
		}
		else {
			error = genOAuth2Error("The redirect URL contains no query fragment", .PrerequisiteFailed)
		}
		
		if nil != error {
			logIfVerbose("Invalid redirect URL: \(error!.localizedDescription)")
		}
		else {
			logIfVerbose("Successfully validated redirect URL")
		}
		return (code, error)
	}
}
<|MERGE_RESOLUTION|>--- conflicted
+++ resolved
@@ -76,7 +76,7 @@
 		
 		This method is public to enable unit testing.
 	 */
-	public func tokenRequest(code: String) -> NSMutableURLRequest {
+	public func tokenRequestWithCode(code: String) -> NSMutableURLRequest {
 		let url = tokenURLWithRedirect(redirect, code: code, params: nil)
 		let comp = NSURLComponents(URL: url, resolvingAgainstBaseURL: true)
 		assert(comp != nil, "It seems NSURLComponents cannot parse \(url)");
@@ -119,7 +119,7 @@
 			return;
 		}
 		
-		let post = tokenRequest(code)
+		let post = tokenRequestWithCode(code)
 		logIfVerbose("Exchanging code \(code) with redirect \(redirect!) for token at \(post.URL?.description)")
 		
 		// perform the exchange
@@ -187,13 +187,8 @@
 		var error: NSError?
 		
 		let comp = NSURLComponents(URL: redirect, resolvingAgainstBaseURL: true)
-<<<<<<< HEAD
 		if let compQuery = comp?.query where count(compQuery) > 0 {
-			let query = OAuth2CodeGrant.paramsFromQuery(comp!.query!)
-=======
-		if nil != comp && nil != comp!.query && countElements(comp!.query!) > 0 {
 			let query = OAuth2CodeGrant.paramsFromQuery(comp!.percentEncodedQuery!)
->>>>>>> 648c1e98
 			if let cd = query["code"] {
 				
 				// we got a code, use it if state is correct (and reset state)
