//
//  OAuth2CodeGrant.swift
//  OAuth2
//
//  Created by Pascal Pfiffner on 6/18/14.
//  Copyright 2014 Pascal Pfiffner
//
//  Licensed under the Apache License, Version 2.0 (the "License");
//  you may not use this file except in compliance with the License.
//  You may obtain a copy of the License at
//
//    http://www.apache.org/licenses/LICENSE-2.0
//
//  Unless required by applicable law or agreed to in writing, software
//  distributed under the License is distributed on an "AS IS" BASIS,
//  WITHOUT WARRANTIES OR CONDITIONS OF ANY KIND, either express or implied.
//  See the License for the specific language governing permissions and
//  limitations under the License.
//

import XCTest
import OAuth2


class OAuth2CodeGrantTests: XCTestCase
{
	func testInit() {
		//var oauth = OAuth2(settings: NSDictionary())		// TODO: how to test that this raises?
		
		var oauth = OAuth2CodeGrant(settings: [
			"client_id": "abc",
			"client_secret": "xyz",
			"verbose": 1,
			"authorize_uri": "https://auth.ful.io",
			"token_uri": "https://token.ful.io",
		])
		XCTAssertEqual(oauth.clientId, "abc", "Must init `client_id`")
		XCTAssertEqual(oauth.clientSecret!, "xyz", "Must init `client_secret`")
		XCTAssertTrue(oauth.verbose, "Set to verbose")
		XCTAssertNil(oauth.scope, "Empty scope")
		
		XCTAssertEqual(oauth.authURL!, NSURL(string: "https://auth.ful.io")!, "Must init `authorize_uri`")
		XCTAssertEqual(oauth.tokenURL!, NSURL(string: "https://token.ful.io")!, "Must init `token_uri`")
	}
	
	func testAuthorizeURI() {
		var oauth = OAuth2CodeGrant(settings: [
			"client_id": "abc",
			"client_secret": "xyz",
			"authorize_uri": "https://auth.ful.io",
			"token_uri": "https://token.ful.io",
		])
		
		XCTAssertNotNil(oauth.authURL, "Must init `authorize_uri`")
		let comp = NSURLComponents(URL: oauth.authorizeURLWithRedirect("oauth2://callback", scope: nil, params: nil), resolvingAgainstBaseURL: true)!
		XCTAssertEqual(comp.host!, "auth.ful.io", "Correct host")
		let query = OAuth2CodeGrant.paramsFromQuery(comp.percentEncodedQuery!)
		XCTAssertEqual(query["client_id"]!, "abc", "Expecting correct `client_id`")
		XCTAssertNil(query["client_secret"], "Must not have `client_secret`")
		XCTAssertEqual(query["response_type"]!, "code", "Expecting correct `response_type`")
		XCTAssertEqual(query["redirect_uri"]!, "oauth2://callback", "Expecting correct `redirect_uri`")
		XCTAssertTrue(8 == count(query["state"]!), "Expecting an auto-generated UUID for `state`")
		
		// TODO: test for non-https URLs (must raise)
	}
	
	func testTokenURI() {
		var oauth = OAuth2CodeGrant(settings: [
			"client_id": "abc",
			"client_secret": "xyz",
			"authorize_uri": "https://auth.ful.io",
			"token_uri": "https://token.ful.io",
		])
		
		XCTAssertNotNil(oauth.tokenURL, "Must init `token_uri`")
		let comp = NSURLComponents(URL: oauth.tokenURLWithRedirect("oauth2://callback", code: "pp", params: nil), resolvingAgainstBaseURL: true)!
		XCTAssertEqual(comp.host!, "token.ful.io", "Correct host")
		
		let query = OAuth2CodeGrant.paramsFromQuery(comp.percentEncodedQuery!)
		XCTAssertEqual(query["client_id"]!, "abc", "Expecting correct `client_id`")
		XCTAssertEqual(query["client_secret"]!, "xyz", "Expecting correct `client_secret`")
		XCTAssertEqual(query["code"]!, "pp", "Expecting correct `code`")
		XCTAssertEqual(query["grant_type"]!, "authorization_code", "Expecting correct `grant_type`")
<<<<<<< HEAD
		XCTAssertEqual(query["redirect_uri"]!, "oauth2://callback", "Expecting correct `redirect_uri`")
		XCTAssertTrue(8 == count(query["state"]!), "Expecting an auto-generated UUID for `state`")
=======
		XCTAssertEqual(query["redirect_uri"]!, "oauth2://callback", "Expecting correct `redirect_uri`")		// using "comp.query" percent-decodes the query fragment
		XCTAssertTrue(8 == countElements(query["state"]!), "Expecting an auto-generated UUID for `state`")
>>>>>>> 648c1e98
		
		// test authURL fallback
		oauth = OAuth2CodeGrant(settings: [
			"client_id": "abc",
			"client_secret": "xyz",
			"authorize_uri": "https://auth.ful.io",
		])
		let comp2 = NSURLComponents(URL: oauth.tokenURLWithRedirect("oauth2://callback", code: "pp", params: nil), resolvingAgainstBaseURL: true)!
		XCTAssertEqual(comp2.host!, "auth.ful.io", "Correct host")
		
		// TODO: test for non-https URLs (must raise)
	}
	
	func testTokenRequest() {
		var oauth = OAuth2CodeGrant(settings: [
			"client_id": "abc",
			"client_secret": "xyz",
			"authorize_uri": "https://auth.ful.io",
			"token_uri": "https://token.ful.io",
		])
		oauth.redirect = "oauth2://callback"
		
		let req = oauth.tokenRequest("pp")
		let body = NSString(data: req.HTTPBody!, encoding: NSUTF8StringEncoding) as? String
		let query = OAuth2CodeGrant.paramsFromQuery(body!)
		XCTAssertEqual(query["client_id"]!, "abc", "Expecting correct `client_id`")
		XCTAssertEqual(query["client_secret"]!, "xyz", "Expecting correct `client_secret`")
		XCTAssertEqual(query["code"]!, "pp", "Expecting correct `code`")
		XCTAssertEqual(query["grant_type"]!, "authorization_code", "Expecting correct `grant_type`")
		XCTAssertEqual(query["redirect_uri"]!, "oauth2://callback", "Expecting correct `redirect_uri`")
		XCTAssertTrue(8 == count(query["state"]!), "Expecting an auto-generated UUID for `state`")
	}

    /*func testPerformanceExample() {
        // This is an example of a performance test case.
        self.measureBlock() {
            // Put the code you want to measure the time of here.
        }
    }*/
}<|MERGE_RESOLUTION|>--- conflicted
+++ resolved
@@ -81,13 +81,8 @@
 		XCTAssertEqual(query["client_secret"]!, "xyz", "Expecting correct `client_secret`")
 		XCTAssertEqual(query["code"]!, "pp", "Expecting correct `code`")
 		XCTAssertEqual(query["grant_type"]!, "authorization_code", "Expecting correct `grant_type`")
-<<<<<<< HEAD
-		XCTAssertEqual(query["redirect_uri"]!, "oauth2://callback", "Expecting correct `redirect_uri`")
+		XCTAssertEqual(query["redirect_uri"]!, "oauth2://callback", "Expecting correct `redirect_uri`")		// using "comp.query" percent-decodes the query fragment
 		XCTAssertTrue(8 == count(query["state"]!), "Expecting an auto-generated UUID for `state`")
-=======
-		XCTAssertEqual(query["redirect_uri"]!, "oauth2://callback", "Expecting correct `redirect_uri`")		// using "comp.query" percent-decodes the query fragment
-		XCTAssertTrue(8 == countElements(query["state"]!), "Expecting an auto-generated UUID for `state`")
->>>>>>> 648c1e98
 		
 		// test authURL fallback
 		oauth = OAuth2CodeGrant(settings: [
@@ -110,7 +105,7 @@
 		])
 		oauth.redirect = "oauth2://callback"
 		
-		let req = oauth.tokenRequest("pp")
+		let req = oauth.tokenRequestWithCode("pp")
 		let body = NSString(data: req.HTTPBody!, encoding: NSUTF8StringEncoding) as? String
 		let query = OAuth2CodeGrant.paramsFromQuery(body!)
 		XCTAssertEqual(query["client_id"]!, "abc", "Expecting correct `client_id`")
