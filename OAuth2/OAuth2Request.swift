--- conflicted
+++ resolved
@@ -67,15 +67,10 @@
 	}
 	
 	public func URLSession(session: NSURLSession, didReceiveChallenge challenge: NSURLAuthenticationChallenge,
-<<<<<<< HEAD
 		completionHandler: (NSURLSessionAuthChallengeDisposition, NSURLCredential?) -> Void) {
-		#if DEBUG
-=======
-		completionHandler: (NSURLSessionAuthChallengeDisposition, NSURLCredential!) -> Void) {
->>>>>>> 1d772b26
 		if challenge.protectionSpace.authenticationMethod == NSURLAuthenticationMethodServerTrust {
 			if challenge.protectionSpace.host == host {
-				let credential = NSURLCredential(forTrust: challenge.protectionSpace.serverTrust)
+				let credential = NSURLCredential(forTrust: challenge.protectionSpace.serverTrust!)
 				completionHandler(.UseCredential, credential)
 				return
 			}
